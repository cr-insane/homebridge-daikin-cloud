--- conflicted
+++ resolved
@@ -59,11 +59,7 @@
             "username": "<username>",
             "password": "<password>",
             "platform": "DaikinCloud",
-<<<<<<< HEAD
             "showExtraFeatures": false // true or false (boolean), default: false
-=======
-            "showExtraFeatures": false // or true
->>>>>>> 06ec421e
         }
     ]
 }
