{
  "displayName": "Daikin Cloud",
  "platformname": "daikincloud",
  "name": "homebridge-daikin-cloud",
<<<<<<< HEAD
  "version": "1.8.0-beta.4",
=======
  "version": "1.7.2",
>>>>>>> d214c188
  "description": "Integrate with the Daikin Cloud to control your Daikin air conditioning via the cloud",
  "license": "Apache-2.0",
  "repository": {
    "type": "git",
    "url": "git://github.com/jeroenvdb/homebridge-daikin-cloud.git"
  },
  "bugs": {
    "url": "https://github.com/jeroenvdb/homebridge-daikin-cloud/issues"
  },
  "engines": {
    "node": ">=14.18.1",
    "homebridge": ">=1.3.5"
  },
  "main": "dist/index.js",
  "scripts": {
    "test": "echo No tests",
    "lint": "eslint src/**.ts --max-warnings=0",
    "watch": "npm run build && npm link && nodemon",
    "build": "rimraf ./dist && tsc",
    "prepublishOnly": "npm run lint && npm run build"
  },
  "keywords": [
    "homebridge-plugin"
  ],
  "overrides": {
    "node-forge": "1.3.1"
  },
  "dependencies": {
    "daikin-controller-cloud": "^1.2.3"
  },
  "devDependencies": {
    "@types/node": "^16.10.9",
    "@typescript-eslint/eslint-plugin": "^5.30.7",
    "@typescript-eslint/parser": "^5.30.7",
    "eslint": "^8.20.0",
    "homebridge": "^1.5.0",
    "nodemon": "^3.0.1",
    "rimraf": "^3.0.2",
    "ts-node": "^10.3.0",
    "typescript": "^4.4.4"
  },
  "funding": [
    {
      "type": "paypal",
      "url": "https://www.paypal.me/jrnvdb"
    }
  ]
}<|MERGE_RESOLUTION|>--- conflicted
+++ resolved
@@ -2,11 +2,7 @@
   "displayName": "Daikin Cloud",
   "platformname": "daikincloud",
   "name": "homebridge-daikin-cloud",
-<<<<<<< HEAD
   "version": "1.8.0-beta.4",
-=======
-  "version": "1.7.2",
->>>>>>> d214c188
   "description": "Integrate with the Daikin Cloud to control your Daikin air conditioning via the cloud",
   "license": "Apache-2.0",
   "repository": {
