{
  "displayName": "Daikin Cloud",
  "platformname": "daikincloud",
  "name": "homebridge-daikin-cloud",
<<<<<<< HEAD
  "version": "1.8.0-beta.3",
=======
  "version": "1.7.1",
>>>>>>> e43a8c59
  "description": "Integrate with the Daikin Cloud to control your Daikin air conditioning via the cloud",
  "license": "Apache-2.0",
  "repository": {
    "type": "git",
    "url": "git://github.com/jeroenvdb/homebridge-daikin-cloud.git"
  },
  "bugs": {
    "url": "https://github.com/jeroenvdb/homebridge-daikin-cloud/issues"
  },
  "engines": {
    "node": ">=14.18.1",
    "homebridge": ">=1.3.5"
  },
  "main": "dist/index.js",
  "scripts": {
    "lint": "eslint src/**.ts --max-warnings=0",
    "watch": "npm run build && npm link && nodemon",
    "build": "rimraf ./dist && tsc",
    "prepublishOnly": "npm run lint && npm run build"
  },
  "keywords": [
    "homebridge-plugin"
  ],
  "overrides": {
    "node-forge": "1.3.1"
  },
  "dependencies": {
    "daikin-controller-cloud": "^1.2.3"
  },
  "devDependencies": {
    "@types/node": "^16.10.9",
    "@typescript-eslint/eslint-plugin": "^5.30.7",
    "@typescript-eslint/parser": "^5.30.7",
    "eslint": "^8.20.0",
    "homebridge": "^1.5.0",
    "nodemon": "^2.0.19",
    "rimraf": "^3.0.2",
    "ts-node": "^10.3.0",
    "typescript": "^4.4.4"
  },
  "funding": [
    {
      "type": "paypal",
      "url": "https://www.paypal.me/jrnvdb"
    }
  ]
}<|MERGE_RESOLUTION|>--- conflicted
+++ resolved
@@ -2,11 +2,7 @@
   "displayName": "Daikin Cloud",
   "platformname": "daikincloud",
   "name": "homebridge-daikin-cloud",
-<<<<<<< HEAD
   "version": "1.8.0-beta.3",
-=======
-  "version": "1.7.1",
->>>>>>> e43a8c59
   "description": "Integrate with the Daikin Cloud to control your Daikin air conditioning via the cloud",
   "license": "Apache-2.0",
   "repository": {
